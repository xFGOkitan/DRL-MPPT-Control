--- conflicted
+++ resolved
@@ -1,629 +1,322 @@
-import gymnasium as gym
-from gymnasium import spaces
-from gymnasium.envs.registration import register
-from stable_baselines3 import PPO
-import numpy as np
-import matplotlib.pyplot as plt
-<<<<<<< HEAD
-import pandas as pd
-import os
-=======
-import pandas as pd  # Added for loading P&O data
-import os  # Added for directory debugging
->>>>>>> 3b198858
-
-def smooth_data(data, window_size=15):
-    return np.convolve(data, np.ones(window_size)/window_size, mode='valid')
-
-class MPPTEnv(gym.Env):
-    def __init__(self, num_modules=1):
-        super(MPPTEnv, self).__init__()
-        print("=== MPPTEnv Initialization Start ===")
-        self.voltage = 0.0
-        self.previous_voltage = self.voltage
-        self.irradiance = 0.0
-        self.temperature = 25.0
-        self.max_voltage = 32.0
-        self.min_voltage = 0.0
-        self.env_step_count = 0
-        self.num_modules = num_modules
-        self.final_irradiance_600 = 600
-        self.final_irradiance_1000 = 1000
-        self.current_phase = "ramp_up"
-        self.irradiance_log = []
-<<<<<<< HEAD
-        self.power_log = []
-        self.voltage_log = []
-=======
-        self.power_log = []  # DRL power data
-        self.voltage_log = []  # DRL voltage data
->>>>>>> 3b198858
-        self.current_log = []
-        self.reward_log = []
-        self.temperature_log = []
-        self.module_area = 1.6
-        self.efficiency = 0.18
-        self.action_space = spaces.Box(low=-0.05, high=0.05, shape=(1,), dtype=np.float32)
-        self.observation_space = spaces.Box(
-            low=np.array([self.min_voltage, 0.0, 0.0]),
-            high=np.array([self.max_voltage, self.final_irradiance_1000, 50.0]),
-            dtype=np.float32
-        )
-        self.step_data = {1: [], 20: [], 100: [], 1001: [], 2000: []}
-        self.previous_power = 0.0
-
-        # Debug current working directory
-        current_dir = os.getcwd()
-        print("Current working directory:", current_dir)
-
-        # CSV path
-        csv_path = "C:/Users/lab/Desktop/DRL MPPT/po_mppt_data.csv"
-        print(f"Attempting to load CSV from: {csv_path}")
-
-        # Load P&O data from CSV
-        self.po_data = None
-        try:
-            if not os.path.exists(csv_path):
-                error_msg = f"File not found at {csv_path}"
-                print(error_msg)
-                raise FileNotFoundError(error_msg)
-            print("File exists. Attempting to read CSV...")
-<<<<<<< HEAD
-            self.po_data = pd.read_csv(csv_path, encoding='utf-8')
-            print("P&O data loaded successfully from:", csv_path)
-            print("P&O data columns (raw):", self.po_data.columns.tolist())
-=======
-            self.po_data = pd.read_csv(csv_path, encoding='utf-8')  # Explicit encoding
-            print("P&O data loaded successfully from:", csv_path)
-            print("P&O data columns (raw):", self.po_data.columns.tolist())
-            # Strip whitespace and convert to lowercase for consistency
->>>>>>> 3b198858
-            self.po_data.columns = [col.strip().lower() for col in self.po_data.columns]
-            print("P&O data columns (processed):", self.po_data.columns.tolist())
-            required_columns = ['power_po', 'voltage_po']
-            if not all(col in self.po_data.columns for col in required_columns):
-                error_msg = f"Missing required columns {required_columns}. Found columns: {self.po_data.columns.tolist()}"
-                print(error_msg)
-                raise ValueError(error_msg)
-<<<<<<< HEAD
-=======
-            # Validate data types and check for NaN
->>>>>>> 3b198858
-            print("Validating data types...")
-            self.po_data = self.po_data.astype({'power_po': float, 'voltage_po': float})
-            if self.po_data[['power_po', 'voltage_po']].isna().any().any():
-                error_msg = "NaN values found in power_po or voltage_po columns"
-                print(error_msg)
-                raise ValueError(error_msg)
-            print("P&O data length:", len(self.po_data))
-            print("Sample P&O power_po values (first 5):", self.po_data['power_po'].head().tolist())
-            print("Sample P&O voltage_po values (first 5):", self.po_data['voltage_po'].head().tolist())
-            print("Sample P&O power_po values (last 5):", self.po_data['power_po'].tail().tolist())
-            print("Sample P&O voltage_po values (last 5):", self.po_data['voltage_po'].tail().tolist())
-        except FileNotFoundError as e:
-            print(f"FileNotFoundError: {e}")
-<<<<<<< HEAD
-            raise
-        except ValueError as ve:
-            print(f"ValueError: {ve}")
-            raise
-        except pd.errors.ParserError as pe:
-            print(f"ParserError: Failed to parse CSV file: {pe}")
-            raise
-        except Exception as e:
-            print(f"Unexpected error loading po_mppt_data.csv: {str(e)}")
-            raise
-
-=======
-            raise  # Stop execution
-        except ValueError as ve:
-            print(f"ValueError: {ve}")
-            raise  # Stop execution
-        except pd.errors.ParserError as pe:
-            print(f"ParserError: Failed to parse CSV file: {pe}")
-            raise  # Stop execution
-        except Exception as e:
-            print(f"Unexpected error loading po_mppt_data.csv: {str(e)}")
-            raise  # Stop execution
-
-        # Ensure po_data is loaded
->>>>>>> 3b198858
-        if self.po_data is None:
-            error_msg = "Failed to load po_mppt_data.csv. po_data is None."
-            print(error_msg)
-            raise RuntimeError(error_msg)
-
-        print("=== MPPTEnv Initialization End ===")
-
-<<<<<<< HEAD
-    def get_pv_curve(self, irradiance, model_type='drl'):
-        """Generate the theoretical PV curve for a given irradiance and model type."""
-        voc = self.get_open_circuit_voltage(irradiance)
-        voltages = np.linspace(0, voc, 100)  # Sweep from 0 to Voc
-        powers = []
-        
-        # Adjust parameters based on model type
-        if model_type == 'po':
-            # Adjust imp to match P&O's MPP of 285W at 26V
-            vmp = 26.0
-            imp = 285.0 / vmp  # P = V * I, so I = P / V
-        else:  # DRL
-            vmp = 26.0
-            imp = 288.0 / vmp  # DRL's MPP is 288W at 26V
-
-        # Calculate power for each voltage
-        for v in voltages:
-            isc = self.get_short_circuit_current(irradiance)
-            if v <= vmp:
-                current = isc * (1 - (v / vmp) ** 2 * 0.05)
-            else:
-                current = imp * (vmp / v) ** 4  # Changed from **1.5 to **4 for steeper drop
-            current = np.clip(current, 0, isc)
-            if v * current > 288:
-                current = min(current, 288 / v)
-            power = v * current * self.num_modules
-            powers.append(power)
-        
-        return voltages, powers
-
-=======
->>>>>>> 3b198858
-    def plot_irradiance(self):
-        plt.figure(figsize=(8, 6))
-        plt.plot(range(len(self.irradiance_log)), self.irradiance_log, 'g-', label='Irradiance')
-        plt.xlabel("Time (s)")
-        plt.ylabel("Irradiance (W/m²)")
-        plt.title("Irradiance vs Time")
-        plt.grid(True)
-        plt.legend()
-        plt.show()
-
-    def plot_power_vs_time(self):
-<<<<<<< HEAD
-=======
-        # Theoretical power based on irradiance
->>>>>>> 3b198858
-        theoretical_power = [288 * (irr / 1000) for irr in self.irradiance_log]
-        max_steps = min(len(self.power_log), len(theoretical_power), 20000)
-        if self.po_data is not None and len(self.po_data) > 0:
-            max_steps = min(max_steps, len(self.po_data))
-        plt.figure(figsize=(8, 6))
-<<<<<<< HEAD
-        plt.plot(range(max_steps), self.power_log[:max_steps], 'b-', label='DRL Power', alpha=0.8)
-        plt.plot(range(max_steps), theoretical_power[:max_steps], 'r--', label='Theoretical Power', alpha=0.8)
-=======
-        # Plot DRL power
-        plt.plot(range(max_steps), self.power_log[:max_steps], 'b-', label='DRL Power', alpha=0.8)
-        # Plot Theoretical power
-        plt.plot(range(max_steps), theoretical_power[:max_steps], 'r--', label='Theoretical Power', alpha=0.8)
-        # Plot P&O power
->>>>>>> 3b198858
-        if self.po_data is not None and 'power_po' in self.po_data.columns:
-            po_power = self.po_data['power_po'].values
-            po_steps = min(len(po_power), max_steps)
-            plt.plot(range(po_steps), po_power[:po_steps], 'g-', label='P&O Power', alpha=0.8, linestyle='-.')
-        else:
-            print("Warning: P&O power data not available or missing 'power_po' column.")
-        plt.xlabel("Time (s)")
-        plt.ylabel("Power Output (W)")
-        plt.title("Power Output vs Time (DRL vs P&O vs Theoretical)")
-        plt.grid()
-        plt.legend()
-        plt.show()
-
-    def plot_voltage_vs_time(self):
-<<<<<<< HEAD
-=======
-        # Theoretical voltage based on irradiance
->>>>>>> 3b198858
-        theoretical_voltage = []
-        for irr in self.irradiance_log:
-            voc = self.get_open_circuit_voltage(irr)
-            mppt_voltage = 0.7 * voc
-            theoretical_voltage.append(mppt_voltage)
-        max_steps = min(len(self.voltage_log), len(theoretical_voltage), 20000)
-        if self.po_data is not None and len(self.po_data) > 0:
-            max_steps = min(max_steps, len(self.po_data))
-        plt.figure(figsize=(8, 6))
-<<<<<<< HEAD
-        plt.plot(range(max_steps), self.voltage_log[:max_steps], 'b-', label='DRL Voltage', alpha=0.8)
-        plt.plot(range(max_steps), theoretical_voltage[:max_steps], 'r--', label='Theoretical Voltage', alpha=0.8)
-=======
-        # Plot DRL voltage
-        plt.plot(range(max_steps), self.voltage_log[:max_steps], 'b-', label='DRL Voltage', alpha=0.8)
-        # Plot Theoretical voltage
-        plt.plot(range(max_steps), theoretical_voltage[:max_steps], 'r--', label='Theoretical Voltage', alpha=0.8)
-        # Plot P&O voltage
->>>>>>> 3b198858
-        if self.po_data is not None and 'voltage_po' in self.po_data.columns:
-            po_voltage = self.po_data['voltage_po'].values
-            po_steps = min(len(po_voltage), max_steps)
-            plt.plot(range(po_steps), po_voltage[:po_steps], 'g-', label='P&O Voltage', alpha=0.8, linestyle='-.')
-        else:
-            print("Warning: P&O voltage data not available or missing 'voltage_po' column.")
-        plt.xlabel("Time (s)")
-        plt.ylabel("Voltage (V)")
-        plt.title("Voltage vs Time (DRL vs P&O vs Theoretical)")
-        plt.grid()
-        plt.legend()
-        plt.show()
-
-    def plot_power_vs_voltage(self):
-        plt.figure(figsize=(8, 6))
-<<<<<<< HEAD
-        
-        # Generate PV curve for DRL at 1000 W/m²
-        drl_voltages, drl_powers = self.get_pv_curve(irradiance=1000, model_type='drl')
-        plt.plot(drl_voltages, drl_powers, 'b-', label='DRL', alpha=0.8)
-        
-        # Mark DRL MPP
-        drl_max_power = max(drl_powers)
-        drl_max_idx = drl_powers.index(drl_max_power)
-        drl_max_voltage = drl_voltages[drl_max_idx]
-        plt.plot(drl_max_voltage, drl_max_power, 'bo', label='DRL MPP (288W at 26V)')
-        
-        # Generate PV curve for P&O at 1000 W/m²
-        po_voltages, po_powers = self.get_pv_curve(irradiance=1000, model_type='po')
-        plt.plot(po_voltages, po_powers, 'g-', label='P&O', alpha=0.8, linestyle='-.')
-        
-        # Mark P&O MPP
-        po_max_power = max(po_powers)
-        po_max_idx = po_powers.index(po_max_power)
-        po_max_voltage = po_voltages[po_max_idx]
-        plt.plot(po_max_voltage, po_max_power, 'go', label='P&O MPP (285W at 26V)')
-        
-        plt.xlabel("Voltage (V)")
-        plt.ylabel("Power Output (W)")
-        plt.title("Power Output vs Voltage (DRL vs P&O at 1000 W/m²)")
-=======
-        # Plot DRL power vs voltage
-        plt.plot(self.voltage_log[:20000], self.power_log[:20000], 'b-', label='DRL', alpha=0.8)
-        # Plot P&O power vs voltage
-        if self.po_data is not None and 'voltage_po' in self.po_data.columns and 'power_po' in self.po_data.columns:
-            po_voltage = self.po_data['voltage_po'].values
-            po_power = self.po_data['power_po'].values
-            po_steps = min(len(po_voltage), len(po_power), 20000)
-            plt.plot(po_voltage[:po_steps], po_power[:po_steps], 'g-', label='P&O', alpha=0.8, linestyle='-.')
-        else:
-            print("Warning: P&O power vs voltage data not available for plotting.")
-        plt.xlabel("Voltage (V)")
-        plt.ylabel("Power Output (W)")
-        plt.title("Power Output vs Voltage (DRL vs P&O)")
->>>>>>> 3b198858
-        plt.grid()
-        plt.legend()
-        plt.show()
-
-    def plot_temperature_vs_time(self):
-        plt.figure(figsize=(8, 6))
-        plt.plot(range(len(self.temperature_log)), self.temperature_log)
-        plt.xlabel("Time (s)")
-        plt.ylabel("Temperature (°C)")
-        plt.title("Temperature Change vs Time")
-        plt.grid()
-        plt.show()
-
-    def plot_reward_vs_time(self):
-        plt.figure(figsize=(8, 6))
-        plt.plot(range(len(self.reward_log)), self.reward_log)
-        plt.xlabel("Time (s)")
-        plt.ylabel("Reward")
-        plt.title("Reward vs Time")
-        plt.grid()
-        plt.show()
-
-    def get_open_circuit_voltage(self, irradiance):
-        Voc_stc = 37.0
-        beta = -0.002
-        alpha = 0.05
-        temperature_factor = 1 + beta * (self.temperature - 25)
-        irradiance_factor = 1 + alpha * (irradiance / 1000)
-        return Voc_stc * temperature_factor * irradiance_factor
-    
-    def get_short_circuit_current(self, irradiance):
-        Isc_stc = 10.5
-        isc_coefficient = 0.1
-        return Isc_stc * (irradiance / 1000) * (1 + isc_coefficient * (irradiance / 1000))
-
-    def get_reward(self, voltage, power, voltage_change):
-        oc_voltage = self.get_open_circuit_voltage(self.irradiance)
-        mppt_voltage = 0.7 * oc_voltage
-        max_power_theoretical = 288 * (self.irradiance / 1000)
-        power_reward = 300 * power / (max_power_theoretical + 1e-6)
-        mpp_bonus = 30 if 0.95 * max_power_theoretical <= power <= 1.05 * max_power_theoretical else 0
-        voltage_deviation = abs(voltage - mppt_voltage) / mppt_voltage
-        voltage_penalty = -30 * voltage_deviation
-        over_power_penalty = -50 * max(0, power - 1.05 * max_power_theoretical) / max_power_theoretical
-        low_power_penalty = -1 if power < 0.5 * max_power_theoretical else 0
-        voltage_change_penalty = -20 * abs(voltage_change) / mppt_voltage
-        reward = power_reward + mpp_bonus + voltage_penalty + over_power_penalty + low_power_penalty + voltage_change_penalty
-        self.reward_log.append(reward)
-        return reward
-
-    def reset(self, seed=None, **kwargs):
-        if seed is not None:
-            np.random.seed(seed)
-        print(f"Environment resetting at step {self.env_step_count}")
-        self.voltage = 15.0
-        self.previous_voltage = self.voltage
-        self.irradiance = 0.0
-        self.env_step_count = 0
-        self.current_phase = "ramp_up"
-        self.irradiance_log = []
-        self.power_log = []
-        self.voltage_log = []
-        self.current_log = []
-        self.reward_log = []
-        self.temperature_log = []
-        self.step_data = {1: [], 20: [], 100: [], 1001: [], 2000: []}
-        self.previous_power = 0.0
-        obs = np.array([self.voltage, self.irradiance, self.temperature], dtype=np.float32)
-        info = {}
-        return obs, info
-
-    def step(self, action):
-        self.env_step_count += 1
-        if self.env_step_count <= 100:
-            self.irradiance = (self.env_step_count / 100) * self.final_irradiance_1000
-            self.current_phase = "ramp_up"
-        elif 100 < self.env_step_count <= 8000:
-            self.irradiance = self.final_irradiance_1000
-            self.current_phase = "steady_high"
-        elif 8000 < self.env_step_count <= 13000:
-            self.irradiance = self.final_irradiance_600
-            self.current_phase = "cloud_cover"
-        elif 13000 < self.env_step_count <= 18000:
-            self.irradiance = self.final_irradiance_600 + (
-                (self.env_step_count - 13000) / 5000
-            ) * (self.final_irradiance_1000 - self.final_irradiance_600)
-            self.current_phase = "ramp_up_again"
-        else:
-            self.irradiance = self.final_irradiance_1000
-            self.current_phase = "final_steady"
-
-        self.irradiance_log.append(self.irradiance)
-
-<<<<<<< HEAD
-=======
-        # Adjust voltage based on action
->>>>>>> 3b198858
-        voltage_step = 0.05
-        oc_voltage = self.get_open_circuit_voltage(self.irradiance)
-        mppt_voltage = 0.7 * oc_voltage
-        voltage_change = action[0] * voltage_step
-        print(f"Step {self.env_step_count} | Action: {action[0]:.3f}, MPPT Voltage: {mppt_voltage:.2f}")
-<<<<<<< HEAD
-
-        power, current, _ = self.calculate_power(self.voltage, self.irradiance)
-        max_power_theoretical = 288 * (self.irradiance / 1000)
-
-        self.voltage += voltage_change
-        self.voltage = np.clip(self.voltage, mppt_voltage - 1.0, mppt_voltage + 1.0)
-
-        power, current, power_per_module = self.calculate_power(self.voltage, self.irradiance)
-
-        self.voltage = np.clip(self.voltage, self.min_voltage, self.max_voltage)
-
-        if self.env_step_count in self.step_data:
-            self.step_data[self.env_step_count].append((self.voltage, current, power_per_module))
-
-        print(f"Step {self.env_step_count} | Irradiance: {self.irradiance}, Voc: {oc_voltage}, Isc: {self.get_short_circuit_current(self.irradiance)}, Power: {power}, Voltage: {self.voltage}")
-
-        reward = self.get_reward(self.voltage, power, voltage_change)
-
-        self.previous_voltage = self.voltage
-        self.previous_power = power
-
-        self.voltage_log.append(self.voltage)
-        self.power_log.append(power)
-        self.current_log.append(current)
-        self.temperature_log.append(self.temperature)
-
-        info = {"power_output": power, "phase": self.current_phase}
-
-        terminated = False
-        truncated = False
-
-=======
-
-        # Calculate power with current voltage
-        power, current, _ = self.calculate_power(self.voltage, self.irradiance)
-        max_power_theoretical = 288 * (self.irradiance / 1000)
-
-        # Apply voltage change
-        self.voltage += voltage_change
-        self.voltage = np.clip(self.voltage, mppt_voltage - 1.0, mppt_voltage + 1.0)
-
-        # Recalculate power with adjusted voltage
-        power, current, power_per_module = self.calculate_power(self.voltage, self.irradiance)
-
-        self.voltage = np.clip(self.voltage, self.min_voltage, self.max_voltage)
-
-        # Store data for key steps
-        if self.env_step_count in self.step_data:
-            self.step_data[self.env_step_count].append((self.voltage, current, power_per_module))
-
-        # Log the values for debugging
-        print(f"Step {self.env_step_count} | Irradiance: {self.irradiance}, Voc: {oc_voltage}, Isc: {self.get_short_circuit_current(self.irradiance)}, Power: {power}, Voltage: {self.voltage}")
-
-        # Assign reward value
-        reward = self.get_reward(self.voltage, power, voltage_change)
-
-        # Update previous values for next step
-        self.previous_voltage = self.voltage
-        self.previous_power = power
-
-        # Log DRL data for plotting
-        self.voltage_log.append(self.voltage)
-        self.power_log.append(power)
-        self.current_log.append(current)
-        self.temperature_log.append(self.temperature)
-
-        # Update info with the calculated power
-        info = {"power_output": power, "phase": self.current_phase}
-
-        # Termination conditions
-        terminated = False
-        truncated = False
-
-        # Observation
->>>>>>> 3b198858
-        obs = np.array([self.voltage, self.irradiance, self.temperature], dtype=np.float32)
-
-        return obs, reward, terminated, truncated, info
-
-    def calculate_power(self, voltage, irradiance):
-        isc = self.get_short_circuit_current(irradiance)
-        voc = self.get_open_circuit_voltage(irradiance)
-        vmp = 0.7 * voc
-        imp = 288 / vmp
-        if voltage <= vmp:
-            current = isc * (1 - (voltage / vmp) ** 2 * 0.05)
-        else:
-<<<<<<< HEAD
-            current = imp * (vmp / voltage) ** 4  # Changed from **1.5 to **4 for steeper drop
-=======
-            current = imp * (vmp / voltage) ** 1.5
->>>>>>> 3b198858
-        current = np.clip(current, 0, isc)
-        if voltage * current > 288:
-            current = min(current, 288 / voltage)
-        power_per_module = voltage * current
-        print(f"Voltage: {voltage}, Current: {current}, Power per module: {power_per_module}, Irradiance: {irradiance}")
-        return power_per_module * self.num_modules, current, power_per_module
-
-    def print_step_summary(self):
-        print("\nStep Summary:")
-        for step, data_list in self.step_data.items():
-            if data_list:
-                for voltage, current, power in data_list:
-                    print(f"Step {step}: Voltage: {voltage:.2f}, Current: {current:.2f}, Power per module: {power:.2f}")
-
-class SB3CompatibleMPPTEnv(gym.Env):
-    def __init__(self, *args, **kwargs):
-        self.env = MPPTEnv(*args, **kwargs)
-
-    @property
-    def observation_space(self):
-        return self.env.observation_space
-
-    @property
-    def action_space(self):
-        return self.env.action_space
-
-    def reset(self, seed=None):
-        if seed is not None:
-            np.random.seed(seed)
-        return self.env.reset(seed=seed)
-
-    def step(self, action):
-        obs, reward, terminated, truncated, info = self.env.step(action)
-        return obs, reward, terminated, truncated, info
-
-    def render(self, mode='human'):
-        return self.env.render(mode)
-
-<<<<<<< HEAD
-=======
-# Register the environment
->>>>>>> 3b198858
-register(id="MPPTEnv-v0", entry_point="mppt_env:MPPTEnv")
-
-def make_env():
-    return SB3CompatibleMPPTEnv()
-
-<<<<<<< HEAD
-=======
-# Main simulation and plotting
->>>>>>> 3b198858
-print("=== Main Simulation Start ===")
-env = SB3CompatibleMPPTEnv()
-obs, info = env.reset()
-print(f"Initial observation: {obs}, Info: {info}")
-
-<<<<<<< HEAD
-=======
-# Train or load DRL model
->>>>>>> 3b198858
-try:
-    model = PPO.load("trained_mppt_model", env=env)
-    print("Loaded existing trained model.")
-except:
-    print("No pre-trained model found, starting from scratch.")
-    policy_kwargs = dict(log_std_init=-0.5)
-    model = PPO(
-        "MlpPolicy", 
-        env, 
-        ent_coef=0.02, 
-        policy_kwargs=policy_kwargs, 
-        verbose=1, 
-        tensorboard_log="./ppo_log",
-        learning_rate=1e-4,
-        n_steps=2048
-    )
-    model.learn(total_timesteps=20000)
-
-<<<<<<< HEAD
-=======
-# Run DRL simulation
->>>>>>> 3b198858
-obs, info = env.reset()
-voltages, irradiances, temperatures, actual_powers, rewards_list = [], [], [], [], []
-steps = 20000
-for step in range(steps):
-    action, _ = model.predict(obs, deterministic=True)
-    obs, reward, terminated, truncated, info = env.step(action)
-    print(f"Step {step}: Irradiance recorded -> {obs[1]}")
-    print(f"Step {step}: Voltage recorded -> {obs[0]}")
-    print(f"Step {step}: Power output recorded -> {info.get('power_output', 0.0)}")
-    print(f"Step output: obs={obs}, reward={reward}, terminated={terminated}, truncated={truncated}, info={info}")
-    if terminated or truncated:
-        obs, info = env.reset()
-    voltages.append(obs[0])
-    irradiances.append(env.env.irradiance_log[-1])
-    temperatures.append(obs[2])
-    actual_powers.append(info.get('power_output', 0.0))
-    rewards_list.append(reward)
-    print(f"Step {step}: Irradiance = {irradiances[-1]}")
-    if step % 500 == 0:
-        print(f"Step {step}: Irradiance Log (Last 10 values): {env.env.irradiance_log[-10:]}")
-
-<<<<<<< HEAD
-=======
-# Debug: Check length and values of logs
->>>>>>> 3b198858
-print(f"Length of DRL power_log: {len(env.env.power_log)}")
-print(f"Length of DRL voltage_log: {len(env.env.voltage_log)}")
-print(f"Sample DRL power_log values (first 5): {env.env.power_log[:5]}")
-print(f"Sample DRL voltage_log values (first 5): {env.env.voltage_log[:5]}")
-print(f"Sample DRL power_log values (last 5): {env.env.power_log[-5:]}")
-print(f"Sample DRL voltage_log values (last 5): {env.env.voltage_log[-5:]}")
-
-<<<<<<< HEAD
-=======
-# Plot results
->>>>>>> 3b198858
-env.env.plot_irradiance()
-env.env.plot_power_vs_time()
-env.env.plot_voltage_vs_time()
-env.env.plot_power_vs_voltage()
-env.env.plot_temperature_vs_time()
-env.env.plot_reward_vs_time()
-
-<<<<<<< HEAD
-model.save("trained_mppt_model")
-print("Model training complete and saved.")
-
-=======
-# Save model
-model.save("trained_mppt_model")
-print("Model training complete and saved.")
-
-# Smooth data and print step summary
->>>>>>> 3b198858
-smoothed_power = smooth_data(actual_powers, window_size=15)
-smoothed_irradiance = smooth_data(irradiances, window_size=15)
-smoothed_rewards = smooth_data(rewards_list, window_size=15)
-env.env.print_step_summary()
-print("Final Irradiance Log: ", env.env.irradiance_log)
+import gymnasium as gym
+from gymnasium import spaces
+from gymnasium.envs.registration import register
+from stable_baselines3 import PPO
+import numpy as np
+import matplotlib.pyplot as plt
+
+def smooth_data(data, window_size=15):
+    return np.convolve(data, np.ones(window_size)/window_size, mode='valid')
+
+class MPPTEnv(gym.Env):
+    def __init__(self, num_modules=1):
+        super(MPPTEnv, self).__init__()
+        print("=== MPPTEnv Initialization Start ===")
+        self.voltage = 0.0
+        self.previous_voltage = self.voltage
+        self.irradiance = 0.0
+        self.temperature = 25.0
+        self.max_voltage = 32.0
+        self.min_voltage = 0.0
+        self.env_step_count = 0
+        self.num_modules = num_modules
+        self.ramp_up_rate = 0.1  # Adjust the ramp rate as needed
+        self.ramp_down_rate = 0.05  # Adjust the ramp rate as needed
+        self.final_irradiance_600 = 600  # 600 W/m² (target value)
+        self.final_irradiance_1000 = 1000  # 1000 W/m² (target value)
+        self.steady_high_duration = 5000  # Duration at 600 W/m²
+        self.ramp_down_duration = 8000  # Duration to ramp down from 1000 W/m² to 600 W/m²
+        self.current_phase = "ramp_up"  # Initial phase: ramp-up from 0 to 1000 W/m²
+        self.irradiance = 0  # Starting irradiance value
+        self.phase_start_time = 0  # Time step when each phase starts
+        self.steady_high_step = 0  # Step at which steady high phase starts
+        self.irradiance_log = []  # Store irradiance values over time
+        self.power_log = []  # To store power for plotting
+        self.voltage_log = []  # To store voltage for plotting
+        self.reward_log = []  # To store reward for plotting
+        self.temperature_log = []  #To store temp for plotting
+
+        # Power calculation constants
+        self.module_area = 1.6  # m²
+        self.efficiency = 0.18
+        self.action_space = spaces.Box(low=-0.05, high=0.05, shape=(1,), dtype=np.float32)
+        self.observation_space = spaces.Box(
+            low=np.array([self.min_voltage, 0.0, 0.0]),
+            high=np.array([self.max_voltage, self.final_irradiance_1000, 50.0]),
+            dtype=np.float32
+        )
+        
+    def plot_irradiance(self):
+        plt.figure(figsize=(8, 6))
+        plt.plot(range(len(self.irradiance_log)), self.irradiance_log, 'g-', label='Irradiance')
+        plt.xlabel("Time (s)")
+        plt.ylabel("Irradiance (W/m²)")
+        plt.title("Irradiance vs Time")
+        plt.grid(True)
+        plt.legend()
+        plt.show()
+
+    def plot_power_vs_time(self):
+        plt.figure(figsize=(8, 6))
+        plt.plot(range(len(self.power_log)), self.power_log)
+        plt.xlabel("Time (s)")
+        plt.ylabel("Power Output (W)")
+        plt.title("Power Output vs Time (DRL vs P&O vs Theoretical)")
+        plt.grid()
+        plt.legend()
+        plt.show()
+
+    def plot_voltage_vs_time(self):
+        print(f"Plotting Voltage: Total points = {len(self.voltage_log)}")
+        print(f"Sample voltage values: {self.voltage_log[-5:]}")
+        plt.figure(figsize=(8, 6))
+        plt.plot(range(len(self.voltage_log)), self.voltage_log)
+        plt.xlabel("Time (s)")
+        plt.ylabel("Voltage (V)")
+        plt.title("Voltage vs Time (DRL vs P&O vs Theoretical)")
+        plt.grid()
+        plt.legend()
+        plt.show()
+
+    def plot_power_vs_voltage(self):
+        plt.figure(figsize=(8, 6))
+        plt.scatter(self.voltage_log, self.power_log, s=1, alpha=0.5)
+        plt.xlabel("Voltage (V)")
+        plt.ylabel("Power Output (W)")
+        plt.title("Raw Power Output vs Voltage")
+        plt.grid()
+        plt.legend()
+        plt.show()
+
+    def plot_temperature_vs_time(self):
+        plt.figure(figsize=(8, 6))
+        plt.plot(range(len(self.temperature_log)), self.temperature_log)
+        plt.xlabel("Time (s)")
+        plt.ylabel("Temperature (°C)")
+        plt.title("Temperature Change vs Time")
+        plt.grid()
+        plt.show()
+
+    def plot_reward_vs_time(self):
+        plt.figure(figsize=(8, 6))
+        plt.plot(range(len(self.reward_log)), self.reward_log)
+        plt.xlabel("Time (s)")
+        plt.ylabel("Reward")
+        plt.title("Reward vs Time")
+        plt.grid()
+        plt.show()
+
+    def get_open_circuit_voltage(self, irradiance):
+        Voc_stc = 37.0
+        beta = -0.002
+        alpha = 0.05
+        temperature_factor = 1 + beta * (self.temperature - 25)
+        irradiance_factor = 1 + alpha * (irradiance / 1000)
+        return Voc_stc * temperature_factor * irradiance_factor
+    
+    def get_short_circuit_current(self, irradiance):
+        Isc_stc = 10.5
+        isc_coefficient = 0.1
+        return Isc_stc * (irradiance / 1000) * (1 + isc_coefficient * (irradiance / 1000))
+
+    def get_reward(self, voltage, power, voltage_change):
+        oc_voltage = self.get_open_circuit_voltage(self.irradiance)
+        mppt_voltage = 0.7 * oc_voltage
+        max_power_theoretical = 288 * (self.irradiance / 1000)
+        power_reward = 300 * power / (max_power_theoretical + 1e-6)
+        mpp_bonus = 30 if 0.95 * max_power_theoretical <= power <= 1.05 * max_power_theoretical else 0
+        voltage_deviation = abs(voltage - mppt_voltage) / mppt_voltage
+        voltage_penalty = -30 * voltage_deviation
+        over_power_penalty = -50 * max(0, power - 1.05 * max_power_theoretical) / max_power_theoretical
+        low_power_penalty = -1 if power < 0.5 * max_power_theoretical else 0
+        voltage_change_penalty = -20 * abs(voltage_change) / mppt_voltage
+        reward = power_reward + mpp_bonus + voltage_penalty + over_power_penalty + low_power_penalty + voltage_change_penalty
+        self.reward_log.append(reward)
+        return reward
+
+    def reset(self, seed=None, **kwargs):
+        if seed is not None:
+            np.random.seed(seed)
+        print(f"Environment resetting at step {self.env_step_count}")
+        self.voltage = 15.0
+        self.previous_voltage = self.voltage
+        self.irradiance = 0.0
+        self.env_step_count = 0
+        self.current_phase = "ramp_up"
+        self.irradiance_log = []
+        self.power_log = []
+        self.voltage_log = []
+        self.current_log = []
+        self.reward_log = []
+        self.temperature_log = []
+        self.step_data = {1: [], 20: [], 100: [], 1001: [], 2000: []}
+        self.previous_power = 0.0
+        obs = np.array([self.voltage, self.irradiance, self.temperature], dtype=np.float32)
+        info = {}
+        return obs, info
+
+    def step(self, action):
+        self.env_step_count += 1
+        if self.env_step_count <= 100:
+            self.irradiance = (self.env_step_count / 100) * self.final_irradiance_1000
+            self.current_phase = "ramp_up"
+        elif 100 < self.env_step_count <= 8000:
+            self.irradiance = self.final_irradiance_1000
+            self.current_phase = "steady_high"
+        elif 8000 < self.env_step_count <= 13000:
+            self.irradiance = self.final_irradiance_600
+            self.current_phase = "cloud_cover"
+        elif 13000 < self.env_step_count <= 18000:
+            self.irradiance = self.final_irradiance_600 + (
+                (self.env_step_count - 13000) / 5000
+            ) * (self.final_irradiance_1000 - self.final_irradiance_600)
+            self.current_phase = "ramp_up_again"
+        else:
+            self.irradiance = self.final_irradiance_1000
+            self.current_phase = "final_steady"
+
+        self.irradiance_log.append(self.irradiance)
+
+        # Calculate voltage based on irradiance
+        voltage = self.get_open_circuit_voltage(self.irradiance)  # Update voltage based on irradiance
+        power = self.calculate_power(voltage, self.irradiance)  # Calculate power
+
+        # Log the values for further debugging
+        print(f"Step {self.env_step_count} | Power: {power}, Voltage: {voltage}, Irradiance: {self.irradiance}")
+
+        # Assign reward value (ensure reward is always set)
+        reward = 0  # Default reward if conditions don't meet
+        if action == 'some_condition':  # Check condition for reward (replace with actual logic)
+            reward = self.get_reward(self.voltage, power, action)  # Calculate actual reward
+
+        # Log data for plotting
+        self.voltage_log.append(voltage)  # Log the voltage value
+        self.power_log.append(power)  # Log the power value
+        self.temperature_log.append(self.temperature)  # Log temperature
+        
+
+        # Power calculation
+        power_per_module = self.irradiance * self.module_area * self.efficiency
+        total_power = power_per_module * self.num_modules
+        print(f"Step {self.env_step_count}: Power per module = {power_per_module} W")
+        print(f"Step {self.env_step_count}: Total power = {total_power} W")
+
+        # Reward calculation
+        reward = self.get_reward(self.voltage, total_power, action)
+
+        # Termination conditions
+        terminated = self.voltage <= self.min_voltage or self.voltage >= self.max_voltage
+        truncated = False
+
+        # Observation and info
+        obs = np.array([self.voltage, self.irradiance, self.temperature], dtype=np.float32)
+
+        return obs, reward, terminated, truncated, info
+
+    def calculate_power(self, voltage, irradiance):
+        # Recalculate power for each module with updated voltage and irradiance values
+        power_per_module = self.irradiance * self.module_area * self.efficiency
+        return power_per_module * self.num_modules
+
+
+
+# Wrapper to ensure compatibility with Stable-Baselines3
+class SB3CompatibleMPPTEnv(gym.Env):
+    def __init__(self, *args, **kwargs):
+        self.env = MPPTEnv(*args, **kwargs)
+
+    @property
+    def observation_space(self):
+        return self.env.observation_space
+
+    @property
+    def action_space(self):
+        return self.env.action_space
+
+    def reset(self, seed=None):
+        if seed is not None:
+            np.random.seed(seed)
+        return self.env.reset(seed=seed)
+
+    def step(self, action):
+        obs, reward, terminated, truncated, info = self.env.step(action)
+        return obs, reward, terminated, truncated, info
+
+    def render(self, mode='human'):
+        return self.env.render(mode)
+
+
+# Register the environment
+register(
+    id="MPPTEnv-v0",
+    entry_point="__main__:MPPTEnv",
+)
+
+def make_env():
+    return SB3CompatibleMPPTEnv()
+
+env = SB3CompatibleMPPTEnv()
+obs, info = env.reset()
+print(f"Initial observation: {obs}, Info: {info}")
+
+
+# Load or initialize the PPO model (finding trained data file/creating new training if not found)
+try:
+    model = PPO.load("trained_mppt_model", env=env)
+    print("Loaded existing trained model.")
+except:
+    print("No pre-trained model found, starting from scratch.")
+    policy_kwargs = dict(log_std_init=-0.5)
+    model = PPO(
+        "MlpPolicy", 
+        env, 
+        ent_coef=0.02, 
+        policy_kwargs=policy_kwargs, 
+        verbose=1, 
+        tensorboard_log="./ppo_log",
+        learning_rate=1e-4,
+        n_steps=2048
+    )
+    model.learn(total_timesteps=20000)
+
+# After training, plot the irradiance using the original environment
+env.env.plot_irradiance()  # This will call the plot_irradiance() from the MPPTEnv class
+env.env.plot_power_vs_time()
+env.env.plot_voltage_vs_time()
+env.env.plot_power_vs_voltage()
+env.env.plot_temperature_vs_time()
+env.env.plot_reward_vs_time()
+
+# Save the trained model
+model.save("trained_mppt_model")
+print("Model training complete and saved.")
+
+# Data collection for plotting
+obs, info = env.reset()  # Reset the environment before collecting data
+voltages, irradiances, temperatures, actual_powers, rewards_list = [], [], [], [], []
+steps = 20000
+for step in range(steps):
+    action, _ = model.predict(obs, deterministic=True)
+    obs, reward, terminated, truncated, info = env.step(action)
+    print(f"Step {step}: Irradiance recorded -> {obs[1]}")
+    print(f"Step {step}: Voltage recorded -> {obs[0]}")
+    print(f"Step {step}: Power output recorded -> {info.get('power_output', 0.0)}")
+    print(f"Step output: obs={obs}, reward={reward}, terminated={terminated}, truncated={truncated}, info={info}")
+    if terminated or truncated:
+        obs, info = env.reset()
+    voltages.append(obs[0])
+    irradiances.append(env.env.irradiance_log[-1])
+    temperatures.append(obs[2])
+    actual_powers.append(info.get('power_output', 0.0))
+    rewards_list.append(reward)
+    print(f"Step {step}: Irradiance = {irradiances[-1]}")
+    if step % 500 == 0:
+        print(f"Step {step}: Irradiance Log (Last 10 values): {env.env.irradiance_log[-10:]}")
+
+smoothed_power = smooth_data(actual_powers, window_size=10)
+smoothed_irradiance = smooth_data(irradiances, window_size=10)
+smoothed_rewards = smooth_data(rewards_list, window_size=10)
+
+# After all episodes, print the final irradiance log
+print("Final Irradiance Log: ", env.env.irradiance_log)
 print("=== Main Simulation End ===")